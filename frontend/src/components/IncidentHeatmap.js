// Incident heatmap component - converts CSV addresses to coordinates and displays heat layer
// Uses Google Places API for geocoding and Leaflet.heat for visualization
import React, { useEffect, useRef, useState } from 'react';
import { useMap } from 'react-leaflet';
import L from 'leaflet';
import 'leaflet.heat';
import './IncidentModal.css';

const IncidentHeatmap = ({ incidents }) => {
    const map = useMap();
    const heatLayerRef = useRef(null);
<<<<<<< HEAD
    const [geocodedIncidents, setGeocodedIncidents] = useState([]); // Incidents with coordinates
    const [isGeocoding, setIsGeocoding] = useState(false);

    // Convert address strings to lat/lng coordinates using Google Places API
    const geocodeAddress = async (address, city, state) => {
        const apiKey = process.env.REACT_APP_GOOGLE_PLACES_API_KEY;
        if (!apiKey) {
            console.warn('Google Places API key not found');
            return null;
        }

        try {
            const fullAddress = `${address}, ${city}, ${state}`;
            const response = await fetch(
                `https://maps.googleapis.com/maps/api/geocode/json?address=${encodeURIComponent(fullAddress)}&key=${apiKey}`
            );
            const data = await response.json();

            if (data.results && data.results.length > 0) {
                const location = data.results[0].geometry.location;
                return [location.lat, location.lng];
            }
        } catch (error) {
            console.error('Geocoding error:', error);
        }
        return null;
    };

    // Process CSV incidents: geocode addresses and calculate intensity
    useEffect(() => {
        const geocodeIncidents = async () => {
            if (!incidents || incidents.length === 0) return;

            setIsGeocoding(true);
            const geocoded = [];

            // Batch processing to respect Google API rate limits
            const batchSize = 10;
            for (let i = 0; i < incidents.length; i += batchSize) {
                const batch = incidents.slice(i, i + batchSize);
                const batchPromises = batch.map(async (incident) => {
                    const { Address, 'City Or County': city, State } = incident;
                    if (Address && city && State) {
                        const coords = await geocodeAddress(Address, city, State);
                        if (coords) {
                            return {
                                ...incident,
                                coordinates: coords,
                                // Heat intensity = killed + injured + 1 (base intensity)
                                intensity: parseInt(incident['Victims Killed'] || 0) +
                                    parseInt(incident['Victims Injured'] || 0) + 1
                            };
                        }
                    }
                    return null;
                });

                const batchResults = await Promise.all(batchPromises);
                geocoded.push(...batchResults.filter(result => result !== null));

                // Rate limiting delay between batches
                if (i + batchSize < incidents.length) {
                    await new Promise(resolve => setTimeout(resolve, 100));
                }
            }
=======
    const [filteredIncidents, setFilteredIncidents] = useState([]);
    const [showModal, setShowModal] = useState(false);
    const [modalIncidents, setModalIncidents] = useState([]);
    const [modalPosition, setModalPosition] = useState({ x: 0, y: 0 });

    // Filter incidents that have geocoding matches and valid coordinates
    useEffect(() => {
        if (!incidents || incidents.length === 0) return;
>>>>>>> 87f929fe

        const filtered = incidents.filter(incident => {
            const hasCoordinates = incident.Latitude && incident.Longitude &&
                incident.Latitude !== '' && incident.Longitude !== '';
            const hasMatch = incident['Geocoding Match'] === 'Match';
            return hasCoordinates && hasMatch;
        });

        setFilteredIncidents(filtered);
    }, [incidents]);

    // Render heatmap layer on map using Leaflet.heat
    useEffect(() => {
        if (!map || filteredIncidents.length === 0) return;

        // Clean up existing layer
        if (heatLayerRef.current) {
            map.removeLayer(heatLayerRef.current);
        }

<<<<<<< HEAD
        // Format data for Leaflet.heat: [lat, lng, intensity]
        const heatData = geocodedIncidents.map(incident => [
            incident.coordinates[0], // latitude
            incident.coordinates[1], // longitude
            incident.intensity // heat intensity
        ]);

        // Create heatmap with custom gradient and settings
=======
        // Prepare heat map data
        const heatData = filteredIncidents.map(incident => {
            const lat = parseFloat(incident.Latitude);
            const lng = parseFloat(incident.Longitude);
            const victimsKilled = parseInt(incident['Victims Killed'] || 0);
            const victimsInjured = parseInt(incident['Victims Injured'] || 0);

            // Calculate intensity based on casualties
            const intensity = Math.max(0.1, victimsKilled * 2 + victimsInjured * 0.5 + 0.1);

            return [lat, lng, intensity];
        });

        // Create heat map layer with yellow to red gradient
>>>>>>> 87f929fe
        heatLayerRef.current = L.heatLayer(heatData, {
            radius: 30,
            blur: 20,
            maxZoom: 17,
            max: 1.0,
<<<<<<< HEAD
            gradient: { // Blue to red gradient for heat intensity
                0.4: 'blue',
                0.6: 'cyan',
                0.7: 'lime',
                0.8: 'yellow',
                1.0: 'red'
=======
            gradient: {
                0.0: 'yellow',
                0.2: 'orange',
                0.4: 'red',
                0.6: 'darkred',
                0.8: 'maroon',
                1.0: 'darkred'
            }
        });

        // Add click event to the heat layer
        heatLayerRef.current.on('click', (e) => {
            const clickLat = e.latlng.lat;
            const clickLng = e.latlng.lng;

            // Find incidents within a reasonable radius of the click
            const radius = 0.01; // Approximately 1km radius
            const nearbyIncidents = filteredIncidents.filter(incident => {
                const lat = parseFloat(incident.Latitude);
                const lng = parseFloat(incident.Longitude);
                const distance = Math.sqrt(
                    Math.pow(lat - clickLat, 2) + Math.pow(lng - clickLng, 2)
                );
                return distance <= radius;
            });

            if (nearbyIncidents.length > 0) {
                setModalIncidents(nearbyIncidents);
                setModalPosition({ x: e.containerPoint.x, y: e.containerPoint.y });
                setShowModal(true);
>>>>>>> 87f929fe
            }
        });

        heatLayerRef.current.addTo(map);

        // Cleanup function
        return () => {
            if (heatLayerRef.current) {
                map.removeLayer(heatLayerRef.current);
            }
        };
    }, [map, filteredIncidents]);

    // Close modal when clicking outside
    useEffect(() => {
        const handleClickOutside = (event) => {
            if (showModal && !event.target.closest('.incident-modal')) {
                setShowModal(false);
            }
        };

        if (showModal) {
            document.addEventListener('mousedown', handleClickOutside);
        }

        return () => {
            document.removeEventListener('mousedown', handleClickOutside);
        };
    }, [showModal]);

    const formatDate = (dateString) => {
        try {
            const date = new Date(dateString);
            return date.toLocaleDateString('en-US', {
                year: 'numeric',
                month: 'short',
                day: 'numeric'
            });
        } catch (error) {
            return dateString;
        }
    };

    const getSeverityColor = (killed, injured) => {
        const total = killed + injured;
        if (total >= 10) return '#8B0000'; // Dark red
        if (total >= 5) return '#DC143C'; // Crimson
        if (total >= 3) return '#FF4500'; // Orange red
        if (total >= 1) return '#FF8C00'; // Dark orange
        return '#FFD700'; // Gold
    };

    return (
        <>
            {showModal && (
                <div
                    className="incident-modal"
                    style={{
                        position: 'absolute',
                        left: `${modalPosition.x}px`,
                        top: `${modalPosition.y}px`,
                        padding: '16px',
                        maxWidth: '400px',
                        maxHeight: '500px',
                        zIndex: 1000,
                        transform: 'translate(-50%, -100%)',
                        marginTop: '-10px'
                    }}
                >
                    <div className="modal-header">
                        <h3>
                            Incidents ({modalIncidents.length})
                        </h3>
                        <button
                            onClick={() => setShowModal(false)}
                            className="close-button"
                        >
                            ×
                        </button>
                    </div>

                    <div className="modal-content">
                        {modalIncidents.map((incident, index) => (
                            <div
                                key={incident['Incident ID'] || index}
                                className="incident-item"
                            >
                                <div style={{
                                    display: 'flex',
                                    justifyContent: 'space-between',
                                    alignItems: 'flex-start',
                                    marginBottom: '8px'
                                }}>
                                    <div>
                                        <strong style={{ color: '#333' }}>
                                            {incident.City || incident['City Or County']}, {incident.State}
                                        </strong>
                                        <div className="incident-date">
                                            {formatDate(incident['Incident Date'])}
                                        </div>
                                    </div>
                                    <div
                                        className="severity-badge"
                                        style={{
                                            backgroundColor: getSeverityColor(
                                                parseInt(incident['Victims Killed'] || 0),
                                                parseInt(incident['Victims Injured'] || 0)
                                            )
                                        }}
                                    >
                                        {incident['Victims Killed'] || 0}K / {incident['Victims Injured'] || 0}I
                                    </div>
                                </div>

                                <div className="incident-address">
                                    <div><strong>Address:</strong> {incident.Address}</div>
                                    {incident['Matched Address'] && (
                                        <div className="matched-address">
                                            <strong>Matched:</strong> {incident['Matched Address']}
                                        </div>
                                    )}
                                </div>

                                {(incident['Suspects Killed'] || incident['Suspects Injured'] || incident['Suspects Arrested']) && (
                                    <div className="suspects-info">
                                        <strong>Suspects:</strong>
                                        {incident['Suspects Killed'] && ` ${incident['Suspects Killed']}K`}
                                        {incident['Suspects Injured'] && ` ${incident['Suspects Injured']}I`}
                                        {incident['Suspects Arrested'] && ` ${incident['Suspects Arrested']}A`}
                                    </div>
                                )}
                            </div>
                        ))}
                    </div>
                </div>
            )}
        </>
    );
};

export default IncidentHeatmap;<|MERGE_RESOLUTION|>--- conflicted
+++ resolved
@@ -9,73 +9,6 @@
 const IncidentHeatmap = ({ incidents }) => {
     const map = useMap();
     const heatLayerRef = useRef(null);
-<<<<<<< HEAD
-    const [geocodedIncidents, setGeocodedIncidents] = useState([]); // Incidents with coordinates
-    const [isGeocoding, setIsGeocoding] = useState(false);
-
-    // Convert address strings to lat/lng coordinates using Google Places API
-    const geocodeAddress = async (address, city, state) => {
-        const apiKey = process.env.REACT_APP_GOOGLE_PLACES_API_KEY;
-        if (!apiKey) {
-            console.warn('Google Places API key not found');
-            return null;
-        }
-
-        try {
-            const fullAddress = `${address}, ${city}, ${state}`;
-            const response = await fetch(
-                `https://maps.googleapis.com/maps/api/geocode/json?address=${encodeURIComponent(fullAddress)}&key=${apiKey}`
-            );
-            const data = await response.json();
-
-            if (data.results && data.results.length > 0) {
-                const location = data.results[0].geometry.location;
-                return [location.lat, location.lng];
-            }
-        } catch (error) {
-            console.error('Geocoding error:', error);
-        }
-        return null;
-    };
-
-    // Process CSV incidents: geocode addresses and calculate intensity
-    useEffect(() => {
-        const geocodeIncidents = async () => {
-            if (!incidents || incidents.length === 0) return;
-
-            setIsGeocoding(true);
-            const geocoded = [];
-
-            // Batch processing to respect Google API rate limits
-            const batchSize = 10;
-            for (let i = 0; i < incidents.length; i += batchSize) {
-                const batch = incidents.slice(i, i + batchSize);
-                const batchPromises = batch.map(async (incident) => {
-                    const { Address, 'City Or County': city, State } = incident;
-                    if (Address && city && State) {
-                        const coords = await geocodeAddress(Address, city, State);
-                        if (coords) {
-                            return {
-                                ...incident,
-                                coordinates: coords,
-                                // Heat intensity = killed + injured + 1 (base intensity)
-                                intensity: parseInt(incident['Victims Killed'] || 0) +
-                                    parseInt(incident['Victims Injured'] || 0) + 1
-                            };
-                        }
-                    }
-                    return null;
-                });
-
-                const batchResults = await Promise.all(batchPromises);
-                geocoded.push(...batchResults.filter(result => result !== null));
-
-                // Rate limiting delay between batches
-                if (i + batchSize < incidents.length) {
-                    await new Promise(resolve => setTimeout(resolve, 100));
-                }
-            }
-=======
     const [filteredIncidents, setFilteredIncidents] = useState([]);
     const [showModal, setShowModal] = useState(false);
     const [modalIncidents, setModalIncidents] = useState([]);
@@ -84,7 +17,6 @@
     // Filter incidents that have geocoding matches and valid coordinates
     useEffect(() => {
         if (!incidents || incidents.length === 0) return;
->>>>>>> 87f929fe
 
         const filtered = incidents.filter(incident => {
             const hasCoordinates = incident.Latitude && incident.Longitude &&
@@ -105,16 +37,6 @@
             map.removeLayer(heatLayerRef.current);
         }
 
-<<<<<<< HEAD
-        // Format data for Leaflet.heat: [lat, lng, intensity]
-        const heatData = geocodedIncidents.map(incident => [
-            incident.coordinates[0], // latitude
-            incident.coordinates[1], // longitude
-            incident.intensity // heat intensity
-        ]);
-
-        // Create heatmap with custom gradient and settings
-=======
         // Prepare heat map data
         const heatData = filteredIncidents.map(incident => {
             const lat = parseFloat(incident.Latitude);
@@ -129,20 +51,11 @@
         });
 
         // Create heat map layer with yellow to red gradient
->>>>>>> 87f929fe
         heatLayerRef.current = L.heatLayer(heatData, {
             radius: 30,
             blur: 20,
             maxZoom: 17,
             max: 1.0,
-<<<<<<< HEAD
-            gradient: { // Blue to red gradient for heat intensity
-                0.4: 'blue',
-                0.6: 'cyan',
-                0.7: 'lime',
-                0.8: 'yellow',
-                1.0: 'red'
-=======
             gradient: {
                 0.0: 'yellow',
                 0.2: 'orange',
@@ -173,7 +86,6 @@
                 setModalIncidents(nearbyIncidents);
                 setModalPosition({ x: e.containerPoint.x, y: e.containerPoint.y });
                 setShowModal(true);
->>>>>>> 87f929fe
             }
         });
 
