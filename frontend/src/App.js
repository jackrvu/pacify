// Main App component for Pacify - Gun Violence Data Visualization
// Uses Leaflet for mapping with county choropleth and incident heatmap layers

import React, { useState, useEffect } from 'react';
import { MapContainer, TileLayer } from 'react-leaflet';
import L from 'leaflet';
import Papa from 'papaparse';
import MapLayer from './components/MapLayer';
import Controls from './components/Controls';
import IncidentHeatmap from './components/IncidentHeatmap';
import './App.css';
import 'leaflet/dist/leaflet.css';

// Fix for default markers in react-leaflet - required for proper icon display
delete L.Icon.Default.prototype._getIconUrl;
L.Icon.Default.mergeOptions({
    iconRetinaUrl: require('leaflet/dist/images/marker-icon-2x.png'),
    iconUrl: require('leaflet/dist/images/marker-icon.png'),
    shadowUrl: require('leaflet/dist/images/marker-shadow.png'),
});

function App() {
    // State for controlling map layer visibility
    const [showCountyLayer, setShowCountyLayer] = useState(true);
    const [showHeatMapLayer, setShowHeatMapLayer] = useState(true);
    const [incidents, setIncidents] = useState([]); // Gun violence incident data
    const [loading, setLoading] = useState(true);

    // Load CSV data on component mount
    useEffect(() => {
        const loadIncidentData = async () => {
            try {
                setLoading(true);
<<<<<<< HEAD
                // Fetch CSV from public directory
                const response = await fetch('/data/2025_deaths.csv');
=======
                const response = await fetch('/data/2025_with_locations.csv');
>>>>>>> 87f929fe
                const csvText = await response.text();

                // Parse CSV with headers using PapaParse library
                Papa.parse(csvText, {
                    header: true,
                    skipEmptyLines: true,
                    complete: (results) => {
                        setIncidents(results.data);
                        setLoading(false);
                    },
                    error: (error) => {
                        console.error('Error parsing CSV:', error);
                        setLoading(false);
                    }
                });
            } catch (error) {
                console.error('Error loading incident data:', error);
                setLoading(false);
            }
        };

        loadIncidentData();
    }, []);

    // Layer toggle handlers for controls
    const handleToggleCountyLayer = (enabled) => {
        setShowCountyLayer(enabled);
    };

    const handleToggleHeatMapLayer = (enabled) => {
        setShowHeatMapLayer(enabled);
    };

    // Show loading screen while CSV data loads
    if (loading) {
        return (
            <div className="loading-screen">
                <h1>Pacify</h1>
                <p>Loading incident data...</p>
            </div>
        );
    }

    return (
        <div className="App">
            <div className="map-container">
                <MapContainer
                    center={[39.8283, -98.5795]} // Geographic center of US
                    zoom={4}
                    style={{ height: '100vh', width: '100vw' }}
                    zoomControl={true}
                    attributionControl={true}
                >
                    {/* Base map tiles from OpenStreetMap */}
                    <TileLayer
                        attribution='&copy; <a href="https://www.openstreetmap.org/copyright">OpenStreetMap</a> contributors'
                        url="https://{s}.tile.openstreetmap.org/{z}/{x}/{y}.png"
                    />

                    {/* County choropleth layer - shows data density by county */}
                    {showCountyLayer && (
                        <MapLayer enabled={showCountyLayer} />
                    )}

                    {/* Heatmap layer - shows incident clustering */}
                    {showHeatMapLayer && (
                        <IncidentHeatmap incidents={incidents} />
                    )}
                </MapContainer>

                {/* Floating controls for layer toggles */}
                <div className="controls-overlay">
                    <Controls
                        onToggleCountyLayer={handleToggleCountyLayer}
                        onToggleHeatMapLayer={handleToggleHeatMapLayer}
                    />
                </div>
            </div>
        </div>
    );
}

export default App;<|MERGE_RESOLUTION|>--- conflicted
+++ resolved
@@ -31,12 +31,9 @@
         const loadIncidentData = async () => {
             try {
                 setLoading(true);
-<<<<<<< HEAD
                 // Fetch CSV from public directory
-                const response = await fetch('/data/2025_deaths.csv');
-=======
+
                 const response = await fetch('/data/2025_with_locations.csv');
->>>>>>> 87f929fe
                 const csvText = await response.text();
 
                 // Parse CSV with headers using PapaParse library
